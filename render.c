#include "render.h"
#include "zathura.h"
#include "document.h"

void* render_job(void* data);
bool render(zathura_t* zathura, zathura_page_t* page);

void*
render_job(void* data)
{
  render_thread_t* render_thread = (render_thread_t*) data;

  while (true) {
    g_mutex_lock(render_thread->lock);

    if (girara_list_size(render_thread->list) <= 0) {
      g_cond_wait(render_thread->cond, render_thread->lock);
    }

    zathura_page_t* page = (zathura_page_t*) girara_list_nth(render_thread->list, 0);
    girara_list_remove(render_thread->list, page);
    g_mutex_unlock(render_thread->lock);

<<<<<<< HEAD
    gdk_threads_enter();
    render(page);
    girara_debug("Rendered %d", page->number);
    gdk_threads_leave();
=======
    if (render(render_thread->zathura, page) != true) {
      girara_error("Rendering failed\n");
    }
>>>>>>> 5c5df5bf
  }

  return NULL;
}

render_thread_t*
render_init(zathura_t* zathura)
{
  render_thread_t* render_thread = malloc(sizeof(render_thread_t));

  if (!render_thread) {
    goto error_ret;
  }

  /* init */
  render_thread->list    = NULL;
  render_thread->thread  = NULL;
  render_thread->cond    = NULL;
  render_thread->zathura = zathura;

  /* setup */
  render_thread->list = girara_list_new();

  if (!render_thread->list) {
    goto error_free;
  }

  render_thread->thread = g_thread_create(render_job, render_thread, TRUE, NULL);

  if (!render_thread->thread) {
    goto error_free;
  }

  render_thread->cond = g_cond_new();

  if (!render_thread->cond) {
    goto error_free;
  }

  render_thread->lock = g_mutex_new();

  if (!render_thread->lock) {
    goto error_free;
  }

  return render_thread;

error_free:

  if (render_thread->list) {
    girara_list_free(render_thread->list);
  }

  if (render_thread->cond) {
    g_cond_free(render_thread->cond);
  }

  if (render_thread->lock) {
    g_mutex_free(render_thread->lock);
  }

  free(render_thread);

error_ret:

  return NULL;
}

void
render_free(render_thread_t* render_thread)
{
  if (!render_thread) {
    return;
  }

  if (render_thread->list) {
    girara_list_free(render_thread->list);
  }

  if (render_thread->cond) {
    g_cond_free(render_thread->cond);
  }

  if (render_thread->lock) {
    g_mutex_free(render_thread->lock);
  }
}

bool
render_page(render_thread_t* render_thread, zathura_page_t* page)
{
  if (!render_thread || !page || !render_thread->list || page->surface) {
    return false;
  }

  g_mutex_lock(render_thread->lock);
  if (!girara_list_contains(render_thread->list, page)) {
    girara_list_append(render_thread->list, page);
  }
  g_cond_signal(render_thread->cond);
  g_mutex_unlock(render_thread->lock);

  return true;
}

bool
render(zathura_t* zathura, zathura_page_t* page)
{
<<<<<<< HEAD
  g_static_mutex_lock(&(page->lock));
  GtkWidget* image = zathura_page_render(page);

  if (!image) {
    girara_error("Failed to render page %d", page->number);
    g_static_mutex_unlock(&(page->lock));
=======
  if (zathura == NULL || page == NULL) {
>>>>>>> 5c5df5bf
    return false;
  }

  gdk_threads_enter();
  g_static_mutex_lock(&(page->lock));
  zathura_image_buffer_t* image_buffer = zathura_page_render(page);

  if (image_buffer == NULL) {
    g_static_mutex_unlock(&(page->lock));
<<<<<<< HEAD
    girara_error("Page container does not exist");
    g_object_unref(image);
=======
    gdk_threads_leave();
>>>>>>> 5c5df5bf
    return false;
  }

  /* create cairo surface */
  unsigned int page_width  = page->width  * zathura->document->scale;
  unsigned int page_height = page->height * zathura->document->scale;

  cairo_surface_t* surface = cairo_image_surface_create(CAIRO_FORMAT_RGB24, page_width, page_height);

  int rowstride        = cairo_image_surface_get_stride(surface);
  unsigned char* image = cairo_image_surface_get_data(surface);

  for (unsigned int y = 0; y < page_height; y++) {
    unsigned char* dst = image + y * rowstride;
    unsigned char* src = image_buffer->data + y * image_buffer->rowstride;

    for (unsigned int x = 0; x < page_width; x++) {
      dst[0] = src[2];
      dst[1] = src[1];
      dst[2] = src[0];
      src += 3;
      dst += 4;
    }
  }

  /* draw to gtk widget */
  page->surface = surface;
  gtk_widget_set_size_request(page->drawing_area, page_width, page_height);
  gtk_widget_queue_draw(page->drawing_area);

  zathura_image_buffer_free(image_buffer);
  g_static_mutex_unlock(&(page->lock));

  gdk_threads_leave();
  return true;
}

void
render_all(zathura_t* zathura)
{
  if (zathura->document == NULL) {
    return;
  }

  /* unmark all pages */
  for (unsigned int page_id = 0; page_id < zathura->document->number_of_pages; page_id++) {
    cairo_surface_destroy(zathura->document->pages[page_id]->surface);
    zathura->document->pages[page_id]->surface = NULL;
  }

  /* redraw current page */
  GtkAdjustment* view_vadjustment = gtk_scrolled_window_get_vadjustment(GTK_SCROLLED_WINDOW(zathura->ui.session->gtk.view));
  cb_view_vadjustment_value_changed(view_vadjustment, zathura);
}

gboolean
page_expose_event(GtkWidget* widget, GdkEventExpose* event, gpointer data)
{
  zathura_page_t* page = data;
  if (page == NULL) {
    return FALSE;
  }

  g_static_mutex_lock(&(page->lock));

  cairo_t* cairo = gdk_cairo_create(page->drawing_area->window);

  if (cairo == NULL) {
    girara_error("Could not retreive cairo object");
    g_static_mutex_unlock(&(page->lock));
    return FALSE;
  }

  if (page->surface != NULL) {
    cairo_set_source_surface(cairo, page->surface, 0, 0);
    cairo_paint(cairo);
  } else {
    /* set background color */
    cairo_set_source_rgb(cairo, 255, 255, 255);
    cairo_rectangle(cairo, 0, 0, page->width * page->document->scale, page->height * page->document->scale);
    cairo_fill(cairo);

    /* write text */
    cairo_set_source_rgb(cairo, 0, 0, 0);
    const char* text = "Loading...";
    cairo_select_font_face(cairo, "Sans", CAIRO_FONT_SLANT_NORMAL, CAIRO_FONT_WEIGHT_NORMAL);
    cairo_set_font_size(cairo, 16.0);
    cairo_text_extents_t extents;
    cairo_text_extents(cairo, text, &extents);
    double x = (page->width  * page->document->scale) / 2 - (extents.width  / 2 + extents.x_bearing);
    double y = (page->height * page->document->scale) / 2 - (extents.height / 2 + extents.y_bearing);
    cairo_move_to(cairo, x, y);
    cairo_show_text(cairo, text);

    /* render real page */
    render_page(page->document->zathura->sync.render_thread, page);
  }
  cairo_destroy(cairo);

  g_static_mutex_unlock(&(page->lock));

  return TRUE;
}<|MERGE_RESOLUTION|>--- conflicted
+++ resolved
@@ -21,16 +21,9 @@
     girara_list_remove(render_thread->list, page);
     g_mutex_unlock(render_thread->lock);
 
-<<<<<<< HEAD
-    gdk_threads_enter();
-    render(page);
-    girara_debug("Rendered %d", page->number);
-    gdk_threads_leave();
-=======
     if (render(render_thread->zathura, page) != true) {
       girara_error("Rendering failed\n");
     }
->>>>>>> 5c5df5bf
   }
 
   return NULL;
@@ -139,16 +132,7 @@
 bool
 render(zathura_t* zathura, zathura_page_t* page)
 {
-<<<<<<< HEAD
-  g_static_mutex_lock(&(page->lock));
-  GtkWidget* image = zathura_page_render(page);
-
-  if (!image) {
-    girara_error("Failed to render page %d", page->number);
-    g_static_mutex_unlock(&(page->lock));
-=======
   if (zathura == NULL || page == NULL) {
->>>>>>> 5c5df5bf
     return false;
   }
 
@@ -158,12 +142,7 @@
 
   if (image_buffer == NULL) {
     g_static_mutex_unlock(&(page->lock));
-<<<<<<< HEAD
-    girara_error("Page container does not exist");
-    g_object_unref(image);
-=======
     gdk_threads_leave();
->>>>>>> 5c5df5bf
     return false;
   }
 
