--- conflicted
+++ resolved
@@ -96,7 +96,6 @@
   }
   girara_debug("magic detected filetype: %s", mime_type);
 
-<<<<<<< HEAD
   char* content_type = g_content_type_from_mime_type(mime_type);
   if (content_type == NULL) {
     girara_warning("failed to convert mime type to content type: %s", mime_type);
@@ -105,10 +104,6 @@
   }
 
   return content_type;
-=======
-  /* dup so we own the memory */
-  return g_strdup(mime_type);
->>>>>>> 94bf91d8
 }
 
 static char*
