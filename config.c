/* See LICENSE file for license and copyright information */

#include "config.h"
#include "commands.h"
#include "completion.h"
#include "callbacks.h"
#include "shortcuts.h"
#include "zathura.h"
#include "render.h"
#include "marks.h"
#include "utils.h"

#include <girara/settings.h>
#include <girara/session.h>
#include <girara/shortcuts.h>
#include <girara/config.h>
#include <girara/commands.h>
#include <girara/utils.h>
#include <glib/gi18n.h>

#define GLOBAL_RC  "/etc/zathurarc"
#define ZATHURA_RC "zathurarc"

static void
cb_jumplist_change(girara_session_t* session, const char* name,
                   girara_setting_type_t UNUSED(type), void* value, void* UNUSED(data))
{
  g_return_if_fail(value != NULL);
  g_return_if_fail(session != NULL);
  g_return_if_fail(session->global.data != NULL);
  g_return_if_fail(name != NULL);
  zathura_t* zathura = session->global.data;

  if (g_strcmp0(name, "jumplist-size") != 0) {
    return;
  }

  if (*(int *)value < 0) {
    zathura->jumplist.max_size = 0;
  } else {
    zathura->jumplist.max_size = *(int *)value;
  }

  zathura_jumplist_trim(zathura);
}

static void
cb_color_change(girara_session_t* session, const char* name,
                girara_setting_type_t UNUSED(type), void* value, void* UNUSED(data))
{
  g_return_if_fail(value != NULL);
  g_return_if_fail(session != NULL);
  g_return_if_fail(session->global.data != NULL);
  g_return_if_fail(name != NULL);
  zathura_t* zathura = session->global.data;

  const char* string_value = (const char*) value;
  if (g_strcmp0(name, "highlight-color") == 0) {
    gdk_rgba_parse(&(zathura->ui.colors.highlight_color), string_value);
  } else if (g_strcmp0(name, "highlight-active-color") == 0) {
    gdk_rgba_parse(&(zathura->ui.colors.highlight_color_active), string_value);
  } else if (g_strcmp0(name, "recolor-darkcolor") == 0) {
    if (zathura->sync.render_thread != NULL) {
      zathura_renderer_set_recolor_colors_str(zathura->sync.render_thread, NULL, string_value);
    }
  } else if (g_strcmp0(name, "recolor-lightcolor") == 0) {
    if (zathura->sync.render_thread != NULL) {
      zathura_renderer_set_recolor_colors_str(zathura->sync.render_thread, string_value, NULL);
    }
  } else if (g_strcmp0(name, "render-loading-bg") == 0) {
    gdk_rgba_parse(&(zathura->ui.colors.render_loading_bg), string_value);
  } else if (g_strcmp0(name, "render-loading-fg") == 0) {
    gdk_rgba_parse(&(zathura->ui.colors.render_loading_fg), string_value);
  }

  render_all(zathura);
}

static void
cb_nohlsearch_changed(girara_session_t* session, const char* UNUSED(name),
                      girara_setting_type_t UNUSED(type), void* value, void* UNUSED(data))
{
  g_return_if_fail(value != NULL);
  g_return_if_fail(session != NULL);
  g_return_if_fail(session->global.data != NULL);
  zathura_t* zathura = session->global.data;

  document_draw_search_results(zathura, !(*(bool*) value));
  render_all(zathura);
}

static void
cb_incsearch_changed(girara_session_t* session, const char* UNUSED(name),
                     girara_setting_type_t UNUSED(type), void* value, void* UNUSED(data))
{
  g_return_if_fail(value != NULL);
  g_return_if_fail(session != NULL);
  g_return_if_fail(session->global.data != NULL);

  bool inc_search = *(bool*) value;
  girara_special_command_add(session, '/', cmd_search, inc_search, FORWARD,  NULL);
  girara_special_command_add(session, '?', cmd_search, inc_search, BACKWARD, NULL);
}


void
config_load_default(zathura_t* zathura)
{
  if (zathura == NULL || zathura->ui.session == NULL) {
    return;
  }

  int int_value              = 0;
  float float_value          = 0;
  bool bool_value            = false;
  char* string_value         = NULL;
  girara_session_t* gsession = zathura->ui.session;

  /* mode settings */
  zathura->modes.normal       = gsession->modes.normal;
  zathura->modes.fullscreen   = girara_mode_add(gsession, "fullscreen");
  zathura->modes.index        = girara_mode_add(gsession, "index");
  zathura->modes.insert       = girara_mode_add(gsession, "insert");
  zathura->modes.presentation = girara_mode_add(gsession, "presentation");

#define NORMAL zathura->modes.normal
#define INSERT zathura->modes.insert
#define INDEX zathura->modes.index
#define FULLSCREEN zathura->modes.fullscreen
#define PRESENTATION zathura->modes.presentation

  /* Set default mode */
  girara_mode_set(gsession, zathura->modes.normal);

  /* zathura settings */
  girara_setting_add(gsession, "database",              "plain",      STRING, true,  _("Database backend"),         NULL, NULL);
  int_value = 10;
  girara_setting_add(gsession, "zoom-step",             &int_value,   INT,    false, _("Zoom step"),                NULL, NULL);
  int_value = 1;
  girara_setting_add(gsession, "page-padding",          &int_value,   INT,    false, _("Padding between pages"),    cb_page_layout_value_changed, NULL);
  int_value = 1;
  girara_setting_add(gsession, "pages-per-row",         &int_value,   INT,    false, _("Number of pages per row"),  cb_page_layout_value_changed, NULL);
  int_value = 1;
  girara_setting_add(gsession, "first-page-column",     &int_value,   INT,    false, _("Column of the first page"), cb_page_layout_value_changed, NULL);
  float_value = 40;
  girara_setting_add(gsession, "scroll-step",           &float_value, FLOAT,  false, _("Scroll step"),              NULL, NULL);
  float_value = 40;
  girara_setting_add(gsession, "scroll-hstep",          &float_value, FLOAT,  false, _("Horizontal scroll step"),   NULL, NULL);
  float_value = 0.0;
  girara_setting_add(gsession, "scroll-full-overlap",   &float_value, FLOAT,  false, _("Full page scroll overlap"), NULL, NULL);
  int_value = 10;
  girara_setting_add(gsession, "zoom-min",              &int_value,   INT,    false, _("Zoom minimum"), NULL, NULL);
  int_value = 1000;
  girara_setting_add(gsession, "zoom-max",              &int_value,   INT,    false, _("Zoom maximum"), NULL, NULL);
  int_value = ZATHURA_PAGE_CACHE_DEFAULT_SIZE;
  girara_setting_add(gsession, "page-cache-size",       &int_value,   INT,    true,  _("Maximum number of pages to keep in the cache"), NULL, NULL);
  int_value = 2000;
  girara_setting_add(gsession, "jumplist-size",         &int_value,   INT,    false, _("Number of positions to remember in the jumplist"), cb_jumplist_change, NULL);

  girara_setting_add(gsession, "recolor-darkcolor",      "#FFFFFF", STRING, false, _("Recoloring (dark color)"),         cb_color_change, NULL);
  girara_setting_add(gsession, "recolor-lightcolor",     "#000000", STRING, false, _("Recoloring (light color)"),        cb_color_change, NULL);
  girara_setting_add(gsession, "highlight-color",        NULL,      STRING, false, _("Color for highlighting"),          cb_color_change, NULL);
  girara_setting_set(gsession, "highlight-color",        "#9FBC00");
  girara_setting_add(gsession, "highlight-active-color", NULL,      STRING, false, _("Color for highlighting (active)"), cb_color_change, NULL);
  girara_setting_set(gsession, "highlight-active-color", "#00BC00");
  girara_setting_add(gsession, "render-loading-bg",      NULL,      STRING, false, _("'Loading ...' background color"),  cb_color_change, NULL);
  girara_setting_set(gsession, "render-loading-bg",      "#FFFFFF");
  girara_setting_add(gsession, "render-loading-fg",      NULL,      STRING, false, _("'Loading ...' foreground color"),  cb_color_change, NULL);
  girara_setting_set(gsession, "render-loading-fg",      "#000000");

  bool_value = false;
  girara_setting_add(gsession, "recolor",                &bool_value,  BOOLEAN, false, _("Recolor pages"), cb_setting_recolor_change, NULL);
  bool_value = false;
  girara_setting_add(gsession, "recolor-keephue",        &bool_value,  BOOLEAN, false, _("When recoloring keep original hue and adjust lightness only"), cb_setting_recolor_keep_hue_change, NULL);
  bool_value = false;
  girara_setting_add(gsession, "scroll-wrap",            &bool_value,  BOOLEAN, false, _("Wrap scrolling"), NULL, NULL);
  bool_value = false;
  girara_setting_add(gsession, "scroll-page-aware",      &bool_value,  BOOLEAN, false, _("Page aware scrolling"), NULL, NULL);
  bool_value = false;
  girara_setting_add(gsession, "advance-pages-per-row",  &bool_value,  BOOLEAN, false, _("Advance number of pages per row"), NULL, NULL);
  bool_value = false;
  girara_setting_add(gsession, "zoom-center",            &bool_value,  BOOLEAN, false, _("Horizontally centered zoom"), NULL, NULL);
  bool_value = true;
  girara_setting_add(gsession, "link-hadjust",           &bool_value,  BOOLEAN, false, _("Align link target to the left"), NULL, NULL);
  bool_value = true;
  girara_setting_add(gsession, "link-zoom",              &bool_value,  BOOLEAN, false, _("Let zoom be changed when following links"), NULL, NULL);
  bool_value = true;
  girara_setting_add(gsession, "search-hadjust",         &bool_value,  BOOLEAN, false, _("Center result horizontally"), NULL, NULL);
  float_value = 0.5;
  girara_setting_add(gsession, "highlight-transparency", &float_value, FLOAT,   false, _("Transparency for highlighting"), NULL, NULL);
  bool_value = true;
  girara_setting_add(gsession, "render-loading",         &bool_value,  BOOLEAN, false, _("Render 'Loading ...'"), NULL, NULL);
  girara_setting_add(gsession, "adjust-open",            "best-fit",   STRING,  false, _("Adjust to when opening file"), NULL, NULL);
  bool_value = false;
  girara_setting_add(gsession, "show-hidden",            &bool_value,  BOOLEAN, false, _("Show hidden files and directories"), NULL, NULL);
  bool_value = true;
  girara_setting_add(gsession, "show-directories",       &bool_value,  BOOLEAN, false, _("Show directories"), NULL, NULL);
  bool_value = false;
  girara_setting_add(gsession, "open-first-page",        &bool_value,  BOOLEAN, false, _("Always open on first page"), NULL, NULL);
  bool_value = false;
  girara_setting_add(gsession, "nohlsearch",             &bool_value,  BOOLEAN, false, _("Highlight search results"), cb_nohlsearch_changed, NULL);
#define INCREMENTAL_SEARCH false
  bool_value = INCREMENTAL_SEARCH;
  girara_setting_add(gsession, "incremental-search",     &bool_value,  BOOLEAN, false, _("Enable incremental search"), cb_incsearch_changed, NULL);
  bool_value = true;
  girara_setting_add(gsession, "abort-clear-search",     &bool_value,  BOOLEAN, false, _("Clear search results on abort"), NULL, NULL);
  bool_value = false;
  girara_setting_add(gsession, "window-title-basename",  &bool_value,  BOOLEAN, false, _("Use basename of the file in the window title"), NULL, NULL);
  bool_value = false;
  girara_setting_add(gsession, "window-title-page",      &bool_value,  BOOLEAN, false, _("Display the page number in the window title"), NULL, NULL);
  bool_value = false;
  girara_setting_add(gsession, "statusbar-basename",     &bool_value,  BOOLEAN, false, _("Use basename of the file in the statusbar"), NULL, NULL);
  bool_value = false;
  girara_setting_add(gsession, "synctex",                &bool_value,  BOOLEAN, false, _("Enable synctex support"), NULL, NULL);
  bool_value = true;
  girara_setting_add(gsession, "synctex-dbus-service",   &bool_value,  BOOLEAN, false, _("Enable D-Bus service for synctex forward synchronization support"), NULL, NULL);
  string_value = "primary";
  girara_setting_add(gsession, "selection-clipboard",    string_value, STRING,  false, _("The clipboard into which mouse-selected data will be written"), NULL, NULL);

<<<<<<< HEAD
#define DEFAULT_SHORTCUTS(mode) \
  girara_shortcut_add(gsession, 0,                GDK_KEY_a,          NULL, sc_adjust_window,           (mode),     ZATHURA_ADJUST_BESTFIT, NULL); \
  girara_shortcut_add(gsession, 0,                GDK_KEY_s,          NULL, sc_adjust_window,           (mode),     ZATHURA_ADJUST_WIDTH,   NULL); \
\
  girara_shortcut_add(gsession, 0,                GDK_KEY_F,          NULL, sc_display_link,            (mode),     0,                      NULL); \
\
  girara_shortcut_add(gsession, 0,                GDK_KEY_slash,      NULL, sc_focus_inputbar,          (mode),     0,                      &("/")); \
  girara_shortcut_add(gsession, GDK_SHIFT_MASK,   GDK_KEY_slash,      NULL, sc_focus_inputbar,          (mode),     0,                      &("/")); \
  girara_shortcut_add(gsession, 0,                GDK_KEY_question,   NULL, sc_focus_inputbar,          (mode),     0,                      &("?")); \
  girara_shortcut_add(gsession, 0,                GDK_KEY_colon,      NULL, sc_focus_inputbar,          (mode),     0,                      &(":")); \
  girara_shortcut_add(gsession, 0,                GDK_KEY_o,          NULL, sc_focus_inputbar,          (mode),     0,                      &(":open ")); \
  girara_shortcut_add(gsession, 0,                GDK_KEY_O,          NULL, sc_focus_inputbar,          (mode),     APPEND_FILEPATH,        &(":open ")); \
\
  girara_shortcut_add(gsession, 0,                GDK_KEY_f,          NULL, sc_follow,                  (mode),     0,                      NULL); \
\
  girara_shortcut_add(gsession, 0,                0,                  "gg", sc_goto,                    (mode),     TOP,                    NULL); \
  girara_shortcut_add(gsession, 0,                0,                  "G",  sc_goto,                    (mode),     BOTTOM,                 NULL); \
\
  girara_shortcut_add(gsession, 0,                GDK_KEY_m,          NULL, sc_mark_add,                (mode),     0,                      NULL); \
  girara_shortcut_add(gsession, 0,                GDK_KEY_apostrophe, NULL, sc_mark_evaluate,           (mode),     0,                      NULL); \
\
  girara_shortcut_add(gsession, 0,                GDK_KEY_J,          NULL, sc_navigate,                (mode),     NEXT,                   NULL); \
  girara_shortcut_add(gsession, 0,                GDK_KEY_K,          NULL, sc_navigate,                (mode),     PREVIOUS,               NULL); \
  girara_shortcut_add(gsession, GDK_MOD1_MASK,    GDK_KEY_Right,      NULL, sc_navigate,                (mode),     NEXT,                   NULL); \
  girara_shortcut_add(gsession, GDK_MOD1_MASK,    GDK_KEY_Left,       NULL, sc_navigate,                (mode),     PREVIOUS,               NULL); \
  girara_shortcut_add(gsession, 0,                GDK_KEY_Page_Down,  NULL, sc_navigate,                (mode),     NEXT,                   NULL); \
  girara_shortcut_add(gsession, 0,                GDK_KEY_Page_Up,    NULL, sc_navigate,                (mode),     PREVIOUS,               NULL); \
\
  girara_shortcut_add(gsession, GDK_CONTROL_MASK, GDK_KEY_p,          NULL, sc_print,                   (mode),     0,                      NULL); \
\
  girara_shortcut_add(gsession, GDK_CONTROL_MASK, GDK_KEY_r,          NULL, sc_recolor,                 (mode),     0,                      NULL); \
\
  girara_shortcut_add(gsession, 0,                GDK_KEY_R,          NULL, sc_reload,                  (mode),     0,                      NULL); \
\
  girara_shortcut_add(gsession, 0,                GDK_KEY_r,          NULL, sc_rotate,                  (mode),     ROTATE_CW,              NULL); \
\
  girara_shortcut_add(gsession, 0,                GDK_KEY_h,          NULL, sc_scroll,                  (mode),     LEFT,                   NULL); \
  girara_shortcut_add(gsession, 0,                GDK_KEY_j,          NULL, sc_scroll,                  (mode),     DOWN,                   NULL); \
  girara_shortcut_add(gsession, 0,                GDK_KEY_k,          NULL, sc_scroll,                  (mode),     UP,                     NULL); \
  girara_shortcut_add(gsession, 0,                GDK_KEY_l,          NULL, sc_scroll,                  (mode),     RIGHT,                  NULL); \
  girara_shortcut_add(gsession, 0,                GDK_KEY_Left,       NULL, sc_scroll,                  (mode),     LEFT,                   NULL); \
  girara_shortcut_add(gsession, 0,                GDK_KEY_Up,         NULL, sc_scroll,                  (mode),     UP,                     NULL); \
  girara_shortcut_add(gsession, 0,                GDK_KEY_Down,       NULL, sc_scroll,                  (mode),     DOWN,                   NULL); \
  girara_shortcut_add(gsession, 0,                GDK_KEY_Right,      NULL, sc_scroll,                  (mode),     RIGHT,                  NULL); \
  girara_shortcut_add(gsession, GDK_CONTROL_MASK, GDK_KEY_t,          NULL, sc_scroll,                  (mode),     HALF_LEFT,              NULL); \
  girara_shortcut_add(gsession, GDK_CONTROL_MASK, GDK_KEY_d,          NULL, sc_scroll,                  (mode),     HALF_DOWN,              NULL); \
  girara_shortcut_add(gsession, GDK_CONTROL_MASK, GDK_KEY_u,          NULL, sc_scroll,                  (mode),     HALF_UP,                NULL); \
  girara_shortcut_add(gsession, GDK_CONTROL_MASK, GDK_KEY_y,          NULL, sc_scroll,                  (mode),     HALF_RIGHT,             NULL); \
  girara_shortcut_add(gsession, 0,                GDK_KEY_t,          NULL, sc_scroll,                  (mode),     FULL_LEFT,              NULL); \
  girara_shortcut_add(gsession, GDK_CONTROL_MASK, GDK_KEY_f,          NULL, sc_scroll,                  (mode),     FULL_DOWN,              NULL); \
  girara_shortcut_add(gsession, GDK_CONTROL_MASK, GDK_KEY_b,          NULL, sc_scroll,                  (mode),     FULL_UP,                NULL); \
  girara_shortcut_add(gsession, 0,                GDK_KEY_y,          NULL, sc_scroll,                  (mode),     FULL_RIGHT,             NULL); \
  girara_shortcut_add(gsession, 0,                GDK_KEY_space,      NULL, sc_scroll,                  (mode),     FULL_DOWN,              NULL); \
  girara_shortcut_add(gsession, GDK_SHIFT_MASK,   GDK_KEY_space,      NULL, sc_scroll,                  (mode),     FULL_UP,                NULL); \
\
  girara_shortcut_add(gsession, GDK_CONTROL_MASK, GDK_KEY_o,          NULL, sc_jumplist,                (mode),     BACKWARD,               NULL); \
  girara_shortcut_add(gsession, GDK_CONTROL_MASK, GDK_KEY_i,          NULL, sc_jumplist,                (mode),     FORWARD,                NULL); \
\
  girara_shortcut_add(gsession, GDK_CONTROL_MASK, GDK_KEY_j,          NULL, sc_bisect,                  (mode),     FORWARD,                NULL); \
  girara_shortcut_add(gsession, GDK_CONTROL_MASK, GDK_KEY_k,          NULL, sc_bisect,                  (mode),     BACKWARD,               NULL); \
\
  girara_shortcut_add(gsession, 0,                GDK_KEY_n,          NULL, sc_search,                  (mode),     FORWARD,                NULL); \
  girara_shortcut_add(gsession, 0,                GDK_KEY_N,          NULL, sc_search,                  (mode),     BACKWARD,               NULL); \
\
  girara_shortcut_add(gsession, 0,                GDK_KEY_Tab,        NULL, sc_toggle_index,            (mode),     0,                      NULL); \
  girara_shortcut_add(gsession, GDK_CONTROL_MASK, GDK_KEY_n,          NULL, girara_sc_toggle_statusbar, (mode),     0,                      NULL); \
  girara_shortcut_add(gsession, GDK_CONTROL_MASK, GDK_KEY_m,          NULL, girara_sc_toggle_inputbar,  (mode),     0,                      NULL); \
  girara_shortcut_add(gsession, 0,                GDK_KEY_d,          NULL, sc_toggle_page_mode,        (mode),     0,                      NULL); \
\
  girara_shortcut_add(gsession, 0,                GDK_KEY_q,          NULL, sc_quit,                    (mode),     0,                      NULL); \

#define DEFAULT_MOUSE_EVENTS(mode) \
  girara_mouse_event_add(gsession, 0, 0,                                   sc_mouse_scroll, (mode),     GIRARA_EVENT_SCROLL_UP,      UP,    NULL); \
  girara_mouse_event_add(gsession, 0, 0,                                   sc_mouse_scroll, (mode),     GIRARA_EVENT_SCROLL_DOWN,    DOWN,  NULL); \
  girara_mouse_event_add(gsession, 0, 0,                                   sc_mouse_scroll, (mode),     GIRARA_EVENT_SCROLL_LEFT,    LEFT,  NULL); \
  girara_mouse_event_add(gsession, 0, 0,                                   sc_mouse_scroll, (mode),     GIRARA_EVENT_SCROLL_RIGHT,   RIGHT, NULL); \
\
  girara_mouse_event_add(gsession, GDK_SHIFT_MASK, 0,                      sc_mouse_scroll, (mode),     GIRARA_EVENT_SCROLL_UP,      LEFT,  NULL); \
  girara_mouse_event_add(gsession, GDK_SHIFT_MASK, 0,                      sc_mouse_scroll, (mode),     GIRARA_EVENT_SCROLL_DOWN,    RIGHT, NULL); \
\
  girara_mouse_event_add(gsession, GDK_CONTROL_MASK, 0,                    sc_mouse_zoom,   (mode),     GIRARA_EVENT_SCROLL_UP,      UP,   NULL); \
  girara_mouse_event_add(gsession, GDK_CONTROL_MASK, 0,                    sc_mouse_zoom,   (mode),     GIRARA_EVENT_SCROLL_DOWN,    DOWN, NULL); \
  girara_mouse_event_add(gsession, 0,                GIRARA_MOUSE_BUTTON2, sc_mouse_scroll, (mode),     GIRARA_EVENT_BUTTON_PRESS,   0,    NULL); \
  girara_mouse_event_add(gsession, GDK_BUTTON2_MASK, GIRARA_MOUSE_BUTTON2, sc_mouse_scroll, (mode),     GIRARA_EVENT_BUTTON_RELEASE, 0,    NULL); \
  girara_mouse_event_add(gsession, GDK_BUTTON2_MASK, 0,                    sc_mouse_scroll, (mode),     GIRARA_EVENT_MOTION_NOTIFY,  0,    NULL); \

  /* Define mode-less shortcuts */
  girara_shortcut_add(gsession, GDK_CONTROL_MASK, GDK_KEY_c,      NULL, sc_abort, 0, 0, NULL);
  girara_shortcut_add(gsession, 0,                GDK_KEY_Escape, NULL, sc_abort, 0, 0, NULL);

  /* Normal mode */
  girara_shortcut_add(gsession, 0, GDK_KEY_F5,  NULL, sc_toggle_presentation, NORMAL, 0, NULL);
  girara_shortcut_add(gsession, 0, GDK_KEY_F11, NULL, sc_toggle_fullscreen,   NORMAL, 0, NULL);

  DEFAULT_SHORTCUTS(NORMAL)

  /* Normal mode - Mouse events */
  DEFAULT_MOUSE_EVENTS(NORMAL)

  /* Fullscreen mode */
  girara_shortcut_add(gsession, 0, GDK_KEY_F11, NULL, sc_toggle_fullscreen, FULLSCREEN, 0, NULL);

  DEFAULT_SHORTCUTS(FULLSCREEN)

  /* Fullscreen mode - Mouse events */
  DEFAULT_MOUSE_EVENTS(FULLSCREEN)

  /* Index mode */
  girara_shortcut_add(gsession, 0,              GDK_KEY_Tab,       NULL, sc_toggle_index,        INDEX,        0,            NULL);

  girara_shortcut_add(gsession, 0,              GDK_KEY_k,         NULL, sc_navigate_index,      INDEX,        UP,           NULL);
  girara_shortcut_add(gsession, 0,              GDK_KEY_j,         NULL, sc_navigate_index,      INDEX,        DOWN,         NULL);
  girara_shortcut_add(gsession, 0,              GDK_KEY_h,         NULL, sc_navigate_index,      INDEX,        COLLAPSE,     NULL);
  girara_shortcut_add(gsession, 0,              GDK_KEY_l,         NULL, sc_navigate_index,      INDEX,        EXPAND,       NULL);
  girara_shortcut_add(gsession, 0,              GDK_KEY_L,         NULL, sc_navigate_index,      INDEX,        EXPAND_ALL,   NULL);
  girara_shortcut_add(gsession, 0,              GDK_KEY_H,         NULL, sc_navigate_index,      INDEX,        COLLAPSE_ALL, NULL);
  girara_shortcut_add(gsession, 0,              GDK_KEY_Up,        NULL, sc_navigate_index,      INDEX,        UP,           NULL);
  girara_shortcut_add(gsession, 0,              GDK_KEY_Down,      NULL, sc_navigate_index,      INDEX,        DOWN,         NULL);
  girara_shortcut_add(gsession, 0,              GDK_KEY_Left,      NULL, sc_navigate_index,      INDEX,        COLLAPSE,     NULL);
  girara_shortcut_add(gsession, 0,              GDK_KEY_Right,     NULL, sc_navigate_index,      INDEX,        EXPAND,       NULL);
  girara_shortcut_add(gsession, 0,              GDK_KEY_space,     NULL, sc_navigate_index,      INDEX,        SELECT,       NULL);
  girara_shortcut_add(gsession, 0,              GDK_KEY_Return,    NULL, sc_navigate_index,      INDEX,        SELECT,       NULL);

  /* Presentation mode */
  girara_shortcut_add(gsession, 0,              GDK_KEY_J,         NULL, sc_navigate,            PRESENTATION, NEXT,         NULL);
  girara_shortcut_add(gsession, 0,              GDK_KEY_Down,      NULL, sc_navigate,            PRESENTATION, NEXT,         NULL);
  girara_shortcut_add(gsession, 0,              GDK_KEY_Right,     NULL, sc_navigate,            PRESENTATION, NEXT,         NULL);
  girara_shortcut_add(gsession, 0,              GDK_KEY_Page_Down, NULL, sc_navigate,            PRESENTATION, NEXT,         NULL);
  girara_shortcut_add(gsession, 0,              GDK_KEY_space,     NULL, sc_navigate,            PRESENTATION, NEXT,         NULL);
  girara_shortcut_add(gsession, 0,              GDK_KEY_K,         NULL, sc_navigate,            PRESENTATION, PREVIOUS,     NULL);
  girara_shortcut_add(gsession, 0,              GDK_KEY_Left,      NULL, sc_navigate,            PRESENTATION, PREVIOUS,     NULL);
  girara_shortcut_add(gsession, 0,              GDK_KEY_Up,        NULL, sc_navigate,            PRESENTATION, PREVIOUS,     NULL);
  girara_shortcut_add(gsession, 0,              GDK_KEY_Page_Up,   NULL, sc_navigate,            PRESENTATION, PREVIOUS,     NULL);
  girara_shortcut_add(gsession, GDK_SHIFT_MASK, GDK_KEY_space,     NULL, sc_navigate,            PRESENTATION, PREVIOUS,     NULL);
  girara_shortcut_add(gsession, 0,              GDK_KEY_BackSpace, NULL, sc_navigate,            PRESENTATION, PREVIOUS,     NULL);

  girara_shortcut_add(gsession, 0,              GDK_KEY_F5,        NULL, sc_toggle_presentation, PRESENTATION, 0,            NULL);

  girara_shortcut_add(gsession, 0,              GDK_KEY_q,         NULL, sc_quit,                PRESENTATION, 0,            NULL);

  /* Presentation mode - Mouse events */
  girara_mouse_event_add(gsession, 0,                0,                    sc_mouse_scroll, PRESENTATION, GIRARA_EVENT_SCROLL_UP,    UP,       NULL);
  girara_mouse_event_add(gsession, 0,                0,                    sc_mouse_scroll, PRESENTATION, GIRARA_EVENT_SCROLL_DOWN,  DOWN,     NULL);
  girara_mouse_event_add(gsession, 0,                0,                    sc_mouse_scroll, PRESENTATION, GIRARA_EVENT_SCROLL_LEFT,  LEFT,     NULL);
  girara_mouse_event_add(gsession, 0,                0,                    sc_mouse_scroll, PRESENTATION, GIRARA_EVENT_SCROLL_RIGHT, RIGHT,    NULL);

  girara_mouse_event_add(gsession, 0,                GIRARA_MOUSE_BUTTON1, sc_navigate,     PRESENTATION, GIRARA_EVENT_BUTTON_PRESS, NEXT,     NULL);
  girara_mouse_event_add(gsession, 0,                GIRARA_MOUSE_BUTTON3, sc_navigate,     PRESENTATION, GIRARA_EVENT_BUTTON_PRESS, PREVIOUS, NULL);

  girara_mouse_event_add(gsession, GDK_SHIFT_MASK,   0,                    sc_mouse_scroll, PRESENTATION, GIRARA_EVENT_SCROLL_UP,    LEFT,     NULL);
  girara_mouse_event_add(gsession, GDK_SHIFT_MASK,   0,                    sc_mouse_scroll, PRESENTATION, GIRARA_EVENT_SCROLL_DOWN,  RIGHT,    NULL);

  girara_mouse_event_add(gsession, GDK_CONTROL_MASK, 0,                    sc_mouse_zoom,   PRESENTATION, GIRARA_EVENT_SCROLL_UP,    UP,       NULL);
  girara_mouse_event_add(gsession, GDK_CONTROL_MASK, 0,                    sc_mouse_zoom,   PRESENTATION, GIRARA_EVENT_SCROLL_DOWN,  DOWN,     NULL);
=======
  /* define default shortcuts */
  girara_shortcut_add(gsession, GDK_CONTROL_MASK, GDK_KEY_c,          NULL, sc_abort,                    0,          0,               NULL);
  girara_shortcut_add(gsession, 0,                GDK_KEY_Escape,     NULL, sc_abort,                    0,          0,               NULL);

  girara_shortcut_add(gsession, 0,                GDK_KEY_a,          NULL, sc_adjust_window,            NORMAL,     ZATHURA_ADJUST_BESTFIT,  NULL);
  girara_shortcut_add(gsession, 0,                GDK_KEY_s,          NULL, sc_adjust_window,            NORMAL,     ZATHURA_ADJUST_WIDTH,    NULL);

  girara_shortcut_add(gsession, 0,                GDK_KEY_F,          NULL, sc_display_link,             NORMAL,     0,               NULL);

  girara_shortcut_add(gsession, 0,                GDK_KEY_slash,      NULL, sc_focus_inputbar,           NORMAL,     0,               &("/"));
  girara_shortcut_add(gsession, GDK_SHIFT_MASK,   GDK_KEY_slash,      NULL, sc_focus_inputbar,           NORMAL,     0,               &("/"));
  girara_shortcut_add(gsession, 0,                GDK_KEY_question,   NULL, sc_focus_inputbar,           NORMAL,     0,               &("?"));
  girara_shortcut_add(gsession, 0,                GDK_KEY_colon,      NULL, sc_focus_inputbar,           NORMAL,     0,               &(":"));
  girara_shortcut_add(gsession, 0,                GDK_KEY_o,          NULL, sc_focus_inputbar,           NORMAL,     0,               &(":open "));
  girara_shortcut_add(gsession, 0,                GDK_KEY_O,          NULL, sc_focus_inputbar,           NORMAL,     APPEND_FILEPATH, &(":open "));

  girara_shortcut_add(gsession, 0,                GDK_KEY_f,          NULL, sc_follow,                   NORMAL,     0,               NULL);

  girara_shortcut_add(gsession, 0,                0,                  "gg", sc_goto,                     NORMAL,     TOP,             NULL);
  girara_shortcut_add(gsession, 0,                0,                  "gg", sc_goto,                     FULLSCREEN, TOP,             NULL);
  girara_shortcut_add(gsession, 0,                0,                  "G",  sc_goto,                     NORMAL,     BOTTOM,          NULL);
  girara_shortcut_add(gsession, 0,                0,                  "G",  sc_goto,                     FULLSCREEN, BOTTOM,          NULL);

  girara_shortcut_add(gsession, 0,                GDK_KEY_m,          NULL, sc_mark_add,                 NORMAL,     0,               NULL);
  girara_shortcut_add(gsession, 0,                GDK_KEY_apostrophe, NULL, sc_mark_evaluate,            NORMAL,     0,               NULL);

  girara_shortcut_add(gsession, 0,                GDK_KEY_J,          NULL, sc_navigate,                 NORMAL,     NEXT,            NULL);
  girara_shortcut_add(gsession, 0,                GDK_KEY_K,          NULL, sc_navigate,                 NORMAL,     PREVIOUS,        NULL);
  girara_shortcut_add(gsession, GDK_MOD1_MASK,    GDK_KEY_Right,      NULL, sc_navigate,                 NORMAL,     NEXT,            NULL);
  girara_shortcut_add(gsession, GDK_MOD1_MASK,    GDK_KEY_Left,       NULL, sc_navigate,                 NORMAL,     PREVIOUS,        NULL);
  girara_shortcut_add(gsession, 0,                GDK_KEY_Page_Down,  NULL, sc_navigate,                 NORMAL,     NEXT,            NULL);
  girara_shortcut_add(gsession, 0,                GDK_KEY_Page_Up,    NULL, sc_navigate,                 NORMAL,     PREVIOUS,        NULL);
  girara_shortcut_add(gsession, 0,                GDK_KEY_J,          NULL, sc_navigate,                 FULLSCREEN, NEXT,            NULL);
  girara_shortcut_add(gsession, 0,                GDK_KEY_Down,       NULL, sc_navigate,                 FULLSCREEN, NEXT,            NULL);
  girara_shortcut_add(gsession, 0,                GDK_KEY_Right,      NULL, sc_navigate,                 FULLSCREEN, NEXT,            NULL);
  girara_shortcut_add(gsession, 0,                GDK_KEY_Page_Down,  NULL, sc_navigate,                 FULLSCREEN, NEXT,            NULL);
  girara_shortcut_add(gsession, 0,                GDK_KEY_space,      NULL, sc_navigate,                 FULLSCREEN, NEXT,            NULL);
  girara_shortcut_add(gsession, 0,                GDK_KEY_K,          NULL, sc_navigate,                 FULLSCREEN, PREVIOUS,        NULL);
  girara_shortcut_add(gsession, 0,                GDK_KEY_Left,       NULL, sc_navigate,                 FULLSCREEN, PREVIOUS,        NULL);
  girara_shortcut_add(gsession, 0,                GDK_KEY_Up,         NULL, sc_navigate,                 FULLSCREEN, PREVIOUS,        NULL);
  girara_shortcut_add(gsession, 0,                GDK_KEY_Page_Up,    NULL, sc_navigate,                 FULLSCREEN, PREVIOUS,        NULL);
  girara_shortcut_add(gsession, GDK_SHIFT_MASK,   GDK_KEY_space,      NULL, sc_navigate,                 FULLSCREEN, PREVIOUS,        NULL);
  girara_shortcut_add(gsession, 0,                GDK_KEY_BackSpace,  NULL, sc_navigate,                 FULLSCREEN, PREVIOUS,        NULL);

  girara_shortcut_add(gsession, 0,                GDK_KEY_k,          NULL, sc_navigate_index,           INDEX,      UP,              NULL);
  girara_shortcut_add(gsession, 0,                GDK_KEY_j,          NULL, sc_navigate_index,           INDEX,      DOWN,            NULL);
  girara_shortcut_add(gsession, 0,                GDK_KEY_h,          NULL, sc_navigate_index,           INDEX,      COLLAPSE,        NULL);
  girara_shortcut_add(gsession, 0,                GDK_KEY_l,          NULL, sc_navigate_index,           INDEX,      EXPAND,          NULL);
  girara_shortcut_add(gsession, 0,                GDK_KEY_L,          NULL, sc_navigate_index,           INDEX,      EXPAND_ALL,      NULL);
  girara_shortcut_add(gsession, 0,                GDK_KEY_H,          NULL, sc_navigate_index,           INDEX,      COLLAPSE_ALL,    NULL);
  girara_shortcut_add(gsession, 0,                GDK_KEY_Up,         NULL, sc_navigate_index,           INDEX,      UP,              NULL);
  girara_shortcut_add(gsession, 0,                GDK_KEY_Down,       NULL, sc_navigate_index,           INDEX,      DOWN,            NULL);
  girara_shortcut_add(gsession, 0,                GDK_KEY_Left,       NULL, sc_navigate_index,           INDEX,      COLLAPSE,        NULL);
  girara_shortcut_add(gsession, 0,                GDK_KEY_Right,      NULL, sc_navigate_index,           INDEX,      EXPAND,          NULL);
  girara_shortcut_add(gsession, 0,                GDK_KEY_space,      NULL, sc_navigate_index,           INDEX,      SELECT,          NULL);
  girara_shortcut_add(gsession, 0,                GDK_KEY_Return,     NULL, sc_navigate_index,           INDEX,      SELECT,          NULL);

  girara_shortcut_add(gsession, GDK_CONTROL_MASK, GDK_KEY_p,          NULL, sc_print,                    NORMAL,     0,               NULL);

  girara_shortcut_add(gsession, GDK_CONTROL_MASK, GDK_KEY_r,          NULL, sc_recolor,                  NORMAL,     0,               NULL);

  girara_shortcut_add(gsession, 0,                GDK_KEY_R,          NULL, sc_reload,                   NORMAL,     0,               NULL);

  girara_shortcut_add(gsession, 0,                GDK_KEY_r,          NULL, sc_rotate,                   NORMAL,     ROTATE_CW,       NULL);

  girara_shortcut_add(gsession, 0,                GDK_KEY_h,          NULL, sc_scroll,                   NORMAL,     LEFT,            NULL);
  girara_shortcut_add(gsession, 0,                GDK_KEY_j,          NULL, sc_scroll,                   NORMAL,     DOWN,            NULL);
  girara_shortcut_add(gsession, 0,                GDK_KEY_k,          NULL, sc_scroll,                   NORMAL,     UP,              NULL);
  girara_shortcut_add(gsession, 0,                GDK_KEY_l,          NULL, sc_scroll,                   NORMAL,     RIGHT,           NULL);
  girara_shortcut_add(gsession, 0,                GDK_KEY_Left,       NULL, sc_scroll,                   NORMAL,     LEFT,            NULL);
  girara_shortcut_add(gsession, 0,                GDK_KEY_Up,         NULL, sc_scroll,                   NORMAL,     UP,              NULL);
  girara_shortcut_add(gsession, 0,                GDK_KEY_Down,       NULL, sc_scroll,                   NORMAL,     DOWN,            NULL);
  girara_shortcut_add(gsession, 0,                GDK_KEY_Right,      NULL, sc_scroll,                   NORMAL,     RIGHT,           NULL);
  girara_shortcut_add(gsession, 0,                GDK_KEY_H,          NULL, sc_scroll,                   NORMAL,     PAGE_TOP,        NULL);
  girara_shortcut_add(gsession, 0,                GDK_KEY_L,          NULL, sc_scroll,                   NORMAL,     PAGE_BOTTOM,     NULL);
  girara_shortcut_add(gsession, GDK_CONTROL_MASK, GDK_KEY_t,          NULL, sc_scroll,                   NORMAL,     HALF_LEFT,       NULL);
  girara_shortcut_add(gsession, GDK_CONTROL_MASK, GDK_KEY_d,          NULL, sc_scroll,                   NORMAL,     HALF_DOWN,       NULL);
  girara_shortcut_add(gsession, GDK_CONTROL_MASK, GDK_KEY_u,          NULL, sc_scroll,                   NORMAL,     HALF_UP,         NULL);
  girara_shortcut_add(gsession, GDK_CONTROL_MASK, GDK_KEY_y,          NULL, sc_scroll,                   NORMAL,     HALF_RIGHT,      NULL);
  girara_shortcut_add(gsession, 0,                GDK_KEY_t,          NULL, sc_scroll,                   NORMAL,     FULL_LEFT,       NULL);
  girara_shortcut_add(gsession, GDK_CONTROL_MASK, GDK_KEY_f,          NULL, sc_scroll,                   NORMAL,     FULL_DOWN,       NULL);
  girara_shortcut_add(gsession, GDK_CONTROL_MASK, GDK_KEY_b,          NULL, sc_scroll,                   NORMAL,     FULL_UP,         NULL);
  girara_shortcut_add(gsession, 0,                GDK_KEY_y,          NULL, sc_scroll,                   NORMAL,     FULL_RIGHT,      NULL);
  girara_shortcut_add(gsession, 0,                GDK_KEY_space,      NULL, sc_scroll,                   NORMAL,     FULL_DOWN,       NULL);
  girara_shortcut_add(gsession, GDK_SHIFT_MASK,   GDK_KEY_space,      NULL, sc_scroll,                   NORMAL,     FULL_UP,         NULL);
  girara_shortcut_add(gsession, GDK_CONTROL_MASK, GDK_KEY_o,          NULL, sc_jumplist,                 NORMAL,     BACKWARD,        NULL);
  girara_shortcut_add(gsession, GDK_CONTROL_MASK, GDK_KEY_i,          NULL, sc_jumplist,                 NORMAL,     FORWARD,         NULL);
  girara_shortcut_add(gsession, GDK_CONTROL_MASK, GDK_KEY_j,          NULL, sc_bisect,                   NORMAL,     FORWARD,         NULL);
  girara_shortcut_add(gsession, GDK_CONTROL_MASK, GDK_KEY_k,          NULL, sc_bisect,                   NORMAL,     BACKWARD,        NULL);
  girara_shortcut_add(gsession, 0,                GDK_KEY_n,          NULL, sc_search,                   NORMAL,     FORWARD,         NULL);
  girara_shortcut_add(gsession, 0,                GDK_KEY_N,          NULL, sc_search,                   NORMAL,     BACKWARD,        NULL);

  girara_shortcut_add(gsession, 0,                GDK_KEY_Tab,        NULL, sc_toggle_index,             NORMAL,     0,               NULL);
  girara_shortcut_add(gsession, 0,                GDK_KEY_Tab,        NULL, sc_toggle_index,             INDEX,      0,               NULL);
  girara_shortcut_add(gsession, 0,                GDK_KEY_F5,         NULL, sc_toggle_fullscreen,        NORMAL,     0,               NULL);
  girara_shortcut_add(gsession, 0,                GDK_KEY_F5,         NULL, sc_toggle_fullscreen,        FULLSCREEN, 0,               NULL);
  girara_shortcut_add(gsession, GDK_CONTROL_MASK, GDK_KEY_n,          NULL, girara_sc_toggle_statusbar,  NORMAL,     0,               NULL);
  girara_shortcut_add(gsession, GDK_CONTROL_MASK, GDK_KEY_m,          NULL, girara_sc_toggle_inputbar,   NORMAL,     0,               NULL);
  girara_shortcut_add(gsession, 0,                GDK_KEY_d,          NULL, sc_toggle_page_mode,         NORMAL,     0,               NULL);

  girara_shortcut_add(gsession, 0,                GDK_KEY_q,          NULL, sc_quit,                     NORMAL,     0,               NULL);
  girara_shortcut_add(gsession, 0,                GDK_KEY_q,          NULL, sc_quit,                     FULLSCREEN, 0,               NULL);

  girara_shortcut_add(gsession, 0,                GDK_KEY_plus,       NULL, sc_zoom,                     NORMAL,     ZOOM_IN,         NULL);
  girara_shortcut_add(gsession, 0,                GDK_KEY_KP_Add,     NULL, sc_zoom,                     NORMAL,     ZOOM_IN,         NULL);
  girara_shortcut_add(gsession, 0,                GDK_KEY_plus,       NULL, sc_zoom,                     FULLSCREEN, ZOOM_IN,         NULL);
  girara_shortcut_add(gsession, 0,                GDK_KEY_KP_Add,     NULL, sc_zoom,                     FULLSCREEN, ZOOM_IN,         NULL);
  girara_shortcut_add(gsession, 0,                GDK_KEY_minus,      NULL, sc_zoom,                     NORMAL,     ZOOM_OUT,        NULL);
  girara_shortcut_add(gsession, 0,                GDK_KEY_KP_Subtract,NULL, sc_zoom,                     NORMAL,     ZOOM_OUT,        NULL);
  girara_shortcut_add(gsession, 0,                GDK_KEY_minus,      NULL, sc_zoom,                     FULLSCREEN, ZOOM_OUT,        NULL);
  girara_shortcut_add(gsession, 0,                GDK_KEY_KP_Subtract,NULL, sc_zoom,                     FULLSCREEN, ZOOM_OUT,        NULL);
  girara_shortcut_add(gsession, 0,                GDK_KEY_equal,      NULL, sc_zoom,                     NORMAL,     ZOOM_SPECIFIC,   NULL);
  girara_shortcut_add(gsession, 0,                GDK_KEY_equal,      NULL, sc_zoom,                     FULLSCREEN, ZOOM_SPECIFIC,   NULL);
  girara_shortcut_add(gsession, 0,                0,                  "zi", sc_zoom,                     NORMAL,     ZOOM_IN,         NULL);
  girara_shortcut_add(gsession, 0,                0,                  "zi", sc_zoom,                     FULLSCREEN, ZOOM_IN,         NULL);
  girara_shortcut_add(gsession, 0,                0,                  "zI", sc_zoom,                     NORMAL,     ZOOM_IN,         NULL);
  girara_shortcut_add(gsession, 0,                0,                  "zI", sc_zoom,                     FULLSCREEN, ZOOM_IN,         NULL);
  girara_shortcut_add(gsession, 0,                0,                  "zo", sc_zoom,                     NORMAL,     ZOOM_OUT,        NULL);
  girara_shortcut_add(gsession, 0,                0,                  "zo", sc_zoom,                     FULLSCREEN, ZOOM_OUT,        NULL);
  girara_shortcut_add(gsession, 0,                0,                  "zO", sc_zoom,                     NORMAL,     ZOOM_OUT,        NULL);
  girara_shortcut_add(gsession, 0,                0,                  "zO", sc_zoom,                     FULLSCREEN, ZOOM_OUT,        NULL);
  girara_shortcut_add(gsession, 0,                0,                  "z0", sc_zoom,                     NORMAL,     ZOOM_ORIGINAL,   NULL);
  girara_shortcut_add(gsession, 0,                0,                  "z0", sc_zoom,                     FULLSCREEN, ZOOM_ORIGINAL,   NULL);
  girara_shortcut_add(gsession, 0,                0,                  "zz", sc_zoom,                     NORMAL,     ZOOM_SPECIFIC,   NULL);
  girara_shortcut_add(gsession, 0,                0,                  "zz", sc_zoom,                     FULLSCREEN, ZOOM_SPECIFIC,   NULL);
  girara_shortcut_add(gsession, 0,                0,                  "zZ", sc_zoom,                     NORMAL,     ZOOM_SPECIFIC,   NULL);
  girara_shortcut_add(gsession, 0,                0,                  "zZ", sc_zoom,                     FULLSCREEN, ZOOM_SPECIFIC,   NULL);
>>>>>>> 40fe7cdd

  /* inputbar shortcuts */
  girara_inputbar_shortcut_add(gsession, 0,                GDK_KEY_Escape, sc_abort, 0, NULL);
  girara_inputbar_shortcut_add(gsession, GDK_CONTROL_MASK, GDK_KEY_c,      sc_abort, 0, NULL);

  /* define default inputbar commands */
  girara_inputbar_command_add(gsession, "bmark",      NULL,   cmd_bookmark_create, NULL,         _("Add a bookmark"));
  girara_inputbar_command_add(gsession, "bdelete",    NULL,   cmd_bookmark_delete, cc_bookmarks, _("Delete a bookmark"));
  girara_inputbar_command_add(gsession, "blist",      NULL,   cmd_bookmark_open,   cc_bookmarks, _("List all bookmarks"));
  girara_inputbar_command_add(gsession, "close",      NULL,   cmd_close,           NULL,         _("Close current file"));
  girara_inputbar_command_add(gsession, "info",       NULL,   cmd_info,            NULL,         _("Show file information"));
  girara_inputbar_command_add(gsession, "exec",       NULL,   cmd_exec,            NULL,         _("Execute a command"));
  girara_inputbar_command_add(gsession, "help",       NULL,   cmd_help,            NULL,         _("Show help"));
  girara_inputbar_command_add(gsession, "open",       "o",    cmd_open,            cc_open,      _("Open document"));
  girara_inputbar_command_add(gsession, "quit",       "q",    cmd_quit,            NULL,         _("Close zathura"));
  girara_inputbar_command_add(gsession, "print",      NULL,   cmd_print,           NULL,         _("Print document"));
  girara_inputbar_command_add(gsession, "write",      NULL,   cmd_save,            cc_write,     _("Save document"));
  girara_inputbar_command_add(gsession, "write!",     NULL,   cmd_savef,           cc_write,     _("Save document (and force overwriting)"));
  girara_inputbar_command_add(gsession, "export",     NULL,   cmd_export,          cc_export,    _("Save attachments"));
  girara_inputbar_command_add(gsession, "offset",     NULL,   cmd_offset,          NULL,         _("Set page offset"));
  girara_inputbar_command_add(gsession, "mark",       NULL,   cmd_marks_add,       NULL,         _("Mark current location within the document"));
  girara_inputbar_command_add(gsession, "delmarks",   "delm", cmd_marks_delete,    NULL,         _("Delete the specified marks"));
  girara_inputbar_command_add(gsession, "nohlsearch", "nohl", cmd_nohlsearch,      NULL,         _("Don't highlight current search results"));
  girara_inputbar_command_add(gsession, "hlsearch",   NULL,   cmd_hlsearch,        NULL,         _("Highlight current search results"));
  girara_inputbar_command_add(gsession, "version",    NULL,   cmd_version,         NULL,         _("Show version information"));

  girara_special_command_add(gsession, '/', cmd_search, INCREMENTAL_SEARCH, FORWARD,  NULL);
  girara_special_command_add(gsession, '?', cmd_search, INCREMENTAL_SEARCH, BACKWARD, NULL);

  /* add shortcut mappings */
  girara_shortcut_mapping_add(gsession, "abort",             sc_abort);
  girara_shortcut_mapping_add(gsession, "adjust_window",     sc_adjust_window);
  girara_shortcut_mapping_add(gsession, "change_mode",       sc_change_mode);
  girara_shortcut_mapping_add(gsession, "display_link",      sc_display_link);
  girara_shortcut_mapping_add(gsession, "focus_inputbar",    sc_focus_inputbar);
  girara_shortcut_mapping_add(gsession, "follow",            sc_follow);
  girara_shortcut_mapping_add(gsession, "goto",              sc_goto);
  girara_shortcut_mapping_add(gsession, "jumplist",          sc_jumplist);
  girara_shortcut_mapping_add(gsession, "bisect",            sc_bisect);
  girara_shortcut_mapping_add(gsession, "navigate",          sc_navigate);
  girara_shortcut_mapping_add(gsession, "navigate_index",    sc_navigate_index);
  girara_shortcut_mapping_add(gsession, "print",             sc_print);
  girara_shortcut_mapping_add(gsession, "quit",              sc_quit);
  girara_shortcut_mapping_add(gsession, "recolor",           sc_recolor);
  girara_shortcut_mapping_add(gsession, "reload",            sc_reload);
  girara_shortcut_mapping_add(gsession, "rotate",            sc_rotate);
  girara_shortcut_mapping_add(gsession, "scroll",            sc_scroll);
  girara_shortcut_mapping_add(gsession, "search",            sc_search);
  girara_shortcut_mapping_add(gsession, "toggle_fullscreen", sc_toggle_fullscreen);
  girara_shortcut_mapping_add(gsession, "toggle_presentation", sc_toggle_presentation);
  girara_shortcut_mapping_add(gsession, "toggle_index",      sc_toggle_index);
  girara_shortcut_mapping_add(gsession, "toggle_inputbar",   girara_sc_toggle_inputbar);
  girara_shortcut_mapping_add(gsession, "toggle_page_mode",  sc_toggle_page_mode);
  girara_shortcut_mapping_add(gsession, "toggle_statusbar",  girara_sc_toggle_statusbar);
  girara_shortcut_mapping_add(gsession, "zoom",              sc_zoom);

  /* add argument mappings */
  girara_argument_mapping_add(gsession, "backward",     BACKWARD);
  girara_argument_mapping_add(gsession, "bottom",       BOTTOM);
  girara_argument_mapping_add(gsession, "default",      DEFAULT);
  girara_argument_mapping_add(gsession, "collapse",     COLLAPSE);
  girara_argument_mapping_add(gsession, "collapse-all", COLLAPSE_ALL);
  girara_argument_mapping_add(gsession, "down",         DOWN);
  girara_argument_mapping_add(gsession, "expand",       EXPAND);
  girara_argument_mapping_add(gsession, "expand-all",   EXPAND_ALL);
  girara_argument_mapping_add(gsession, "forward",      FORWARD);
  girara_argument_mapping_add(gsession, "full-down",    FULL_DOWN);
  girara_argument_mapping_add(gsession, "full-up",      FULL_UP);
  girara_argument_mapping_add(gsession, "half-down",    HALF_DOWN);
  girara_argument_mapping_add(gsession, "half-up",      HALF_UP);
  girara_argument_mapping_add(gsession, "full-right",   FULL_RIGHT);
  girara_argument_mapping_add(gsession, "full-left",    FULL_LEFT);
  girara_argument_mapping_add(gsession, "half-right",   HALF_RIGHT);
  girara_argument_mapping_add(gsession, "half-left",    HALF_LEFT);
  girara_argument_mapping_add(gsession, "in",           ZOOM_IN);
  girara_argument_mapping_add(gsession, "left",         LEFT);
  girara_argument_mapping_add(gsession, "next",         NEXT);
  girara_argument_mapping_add(gsession, "out",          ZOOM_OUT);
  girara_argument_mapping_add(gsession, "page-top",     PAGE_TOP);
  girara_argument_mapping_add(gsession, "page-bottom",  PAGE_BOTTOM);
  girara_argument_mapping_add(gsession, "previous",     PREVIOUS);
  girara_argument_mapping_add(gsession, "right",        RIGHT);
  girara_argument_mapping_add(gsession, "specific",     ZOOM_SPECIFIC);
  girara_argument_mapping_add(gsession, "top",          TOP);
  girara_argument_mapping_add(gsession, "up",           UP);
  girara_argument_mapping_add(gsession, "best-fit",     ZATHURA_ADJUST_BESTFIT);
  girara_argument_mapping_add(gsession, "width",        ZATHURA_ADJUST_WIDTH);
  girara_argument_mapping_add(gsession, "rotate-cw",    ROTATE_CW);
  girara_argument_mapping_add(gsession, "rotate-ccw",   ROTATE_CCW);
}

void
config_load_files(zathura_t* zathura)
{
  /* load global configuration files */
  char* config_path = girara_get_xdg_path(XDG_CONFIG_DIRS);
  girara_list_t* config_dirs = girara_split_path_array(config_path);
  ssize_t size = girara_list_size(config_dirs) - 1;
  for (; size >= 0; --size) {
    const char* dir = girara_list_nth(config_dirs, size);
    char* file = g_build_filename(dir, ZATHURA_RC, NULL);
    girara_config_parse(zathura->ui.session, file);
    g_free(file);
  }
  girara_list_free(config_dirs);
  g_free(config_path);

  girara_config_parse(zathura->ui.session, GLOBAL_RC);

  /* load local configuration files */
  char* configuration_file = g_build_filename(zathura->config.config_dir, ZATHURA_RC, NULL);
  girara_config_parse(zathura->ui.session, configuration_file);
  g_free(configuration_file);
}<|MERGE_RESOLUTION|>--- conflicted
+++ resolved
@@ -217,7 +217,6 @@
   string_value = "primary";
   girara_setting_add(gsession, "selection-clipboard",    string_value, STRING,  false, _("The clipboard into which mouse-selected data will be written"), NULL, NULL);
 
-<<<<<<< HEAD
 #define DEFAULT_SHORTCUTS(mode) \
   girara_shortcut_add(gsession, 0,                GDK_KEY_a,          NULL, sc_adjust_window,           (mode),     ZATHURA_ADJUST_BESTFIT, NULL); \
   girara_shortcut_add(gsession, 0,                GDK_KEY_s,          NULL, sc_adjust_window,           (mode),     ZATHURA_ADJUST_WIDTH,   NULL); \
@@ -261,6 +260,8 @@
   girara_shortcut_add(gsession, 0,                GDK_KEY_Left,       NULL, sc_scroll,                  (mode),     LEFT,                   NULL); \
   girara_shortcut_add(gsession, 0,                GDK_KEY_Up,         NULL, sc_scroll,                  (mode),     UP,                     NULL); \
   girara_shortcut_add(gsession, 0,                GDK_KEY_Down,       NULL, sc_scroll,                  (mode),     DOWN,                   NULL); \
+  girara_shortcut_add(gsession, 0,                GDK_KEY_H,          NULL, sc_scroll,                  (mode),     PAGE_TOP,               NULL); \
+  girara_shortcut_add(gsession, 0,                GDK_KEY_L,          NULL, sc_scroll,                  (mode),     PAGE_BOTTOM,            NULL); \
   girara_shortcut_add(gsession, 0,                GDK_KEY_Right,      NULL, sc_scroll,                  (mode),     RIGHT,                  NULL); \
   girara_shortcut_add(gsession, GDK_CONTROL_MASK, GDK_KEY_t,          NULL, sc_scroll,                  (mode),     HALF_LEFT,              NULL); \
   girara_shortcut_add(gsession, GDK_CONTROL_MASK, GDK_KEY_d,          NULL, sc_scroll,                  (mode),     HALF_DOWN,              NULL); \
@@ -372,135 +373,6 @@
 
   girara_mouse_event_add(gsession, GDK_CONTROL_MASK, 0,                    sc_mouse_zoom,   PRESENTATION, GIRARA_EVENT_SCROLL_UP,    UP,       NULL);
   girara_mouse_event_add(gsession, GDK_CONTROL_MASK, 0,                    sc_mouse_zoom,   PRESENTATION, GIRARA_EVENT_SCROLL_DOWN,  DOWN,     NULL);
-=======
-  /* define default shortcuts */
-  girara_shortcut_add(gsession, GDK_CONTROL_MASK, GDK_KEY_c,          NULL, sc_abort,                    0,          0,               NULL);
-  girara_shortcut_add(gsession, 0,                GDK_KEY_Escape,     NULL, sc_abort,                    0,          0,               NULL);
-
-  girara_shortcut_add(gsession, 0,                GDK_KEY_a,          NULL, sc_adjust_window,            NORMAL,     ZATHURA_ADJUST_BESTFIT,  NULL);
-  girara_shortcut_add(gsession, 0,                GDK_KEY_s,          NULL, sc_adjust_window,            NORMAL,     ZATHURA_ADJUST_WIDTH,    NULL);
-
-  girara_shortcut_add(gsession, 0,                GDK_KEY_F,          NULL, sc_display_link,             NORMAL,     0,               NULL);
-
-  girara_shortcut_add(gsession, 0,                GDK_KEY_slash,      NULL, sc_focus_inputbar,           NORMAL,     0,               &("/"));
-  girara_shortcut_add(gsession, GDK_SHIFT_MASK,   GDK_KEY_slash,      NULL, sc_focus_inputbar,           NORMAL,     0,               &("/"));
-  girara_shortcut_add(gsession, 0,                GDK_KEY_question,   NULL, sc_focus_inputbar,           NORMAL,     0,               &("?"));
-  girara_shortcut_add(gsession, 0,                GDK_KEY_colon,      NULL, sc_focus_inputbar,           NORMAL,     0,               &(":"));
-  girara_shortcut_add(gsession, 0,                GDK_KEY_o,          NULL, sc_focus_inputbar,           NORMAL,     0,               &(":open "));
-  girara_shortcut_add(gsession, 0,                GDK_KEY_O,          NULL, sc_focus_inputbar,           NORMAL,     APPEND_FILEPATH, &(":open "));
-
-  girara_shortcut_add(gsession, 0,                GDK_KEY_f,          NULL, sc_follow,                   NORMAL,     0,               NULL);
-
-  girara_shortcut_add(gsession, 0,                0,                  "gg", sc_goto,                     NORMAL,     TOP,             NULL);
-  girara_shortcut_add(gsession, 0,                0,                  "gg", sc_goto,                     FULLSCREEN, TOP,             NULL);
-  girara_shortcut_add(gsession, 0,                0,                  "G",  sc_goto,                     NORMAL,     BOTTOM,          NULL);
-  girara_shortcut_add(gsession, 0,                0,                  "G",  sc_goto,                     FULLSCREEN, BOTTOM,          NULL);
-
-  girara_shortcut_add(gsession, 0,                GDK_KEY_m,          NULL, sc_mark_add,                 NORMAL,     0,               NULL);
-  girara_shortcut_add(gsession, 0,                GDK_KEY_apostrophe, NULL, sc_mark_evaluate,            NORMAL,     0,               NULL);
-
-  girara_shortcut_add(gsession, 0,                GDK_KEY_J,          NULL, sc_navigate,                 NORMAL,     NEXT,            NULL);
-  girara_shortcut_add(gsession, 0,                GDK_KEY_K,          NULL, sc_navigate,                 NORMAL,     PREVIOUS,        NULL);
-  girara_shortcut_add(gsession, GDK_MOD1_MASK,    GDK_KEY_Right,      NULL, sc_navigate,                 NORMAL,     NEXT,            NULL);
-  girara_shortcut_add(gsession, GDK_MOD1_MASK,    GDK_KEY_Left,       NULL, sc_navigate,                 NORMAL,     PREVIOUS,        NULL);
-  girara_shortcut_add(gsession, 0,                GDK_KEY_Page_Down,  NULL, sc_navigate,                 NORMAL,     NEXT,            NULL);
-  girara_shortcut_add(gsession, 0,                GDK_KEY_Page_Up,    NULL, sc_navigate,                 NORMAL,     PREVIOUS,        NULL);
-  girara_shortcut_add(gsession, 0,                GDK_KEY_J,          NULL, sc_navigate,                 FULLSCREEN, NEXT,            NULL);
-  girara_shortcut_add(gsession, 0,                GDK_KEY_Down,       NULL, sc_navigate,                 FULLSCREEN, NEXT,            NULL);
-  girara_shortcut_add(gsession, 0,                GDK_KEY_Right,      NULL, sc_navigate,                 FULLSCREEN, NEXT,            NULL);
-  girara_shortcut_add(gsession, 0,                GDK_KEY_Page_Down,  NULL, sc_navigate,                 FULLSCREEN, NEXT,            NULL);
-  girara_shortcut_add(gsession, 0,                GDK_KEY_space,      NULL, sc_navigate,                 FULLSCREEN, NEXT,            NULL);
-  girara_shortcut_add(gsession, 0,                GDK_KEY_K,          NULL, sc_navigate,                 FULLSCREEN, PREVIOUS,        NULL);
-  girara_shortcut_add(gsession, 0,                GDK_KEY_Left,       NULL, sc_navigate,                 FULLSCREEN, PREVIOUS,        NULL);
-  girara_shortcut_add(gsession, 0,                GDK_KEY_Up,         NULL, sc_navigate,                 FULLSCREEN, PREVIOUS,        NULL);
-  girara_shortcut_add(gsession, 0,                GDK_KEY_Page_Up,    NULL, sc_navigate,                 FULLSCREEN, PREVIOUS,        NULL);
-  girara_shortcut_add(gsession, GDK_SHIFT_MASK,   GDK_KEY_space,      NULL, sc_navigate,                 FULLSCREEN, PREVIOUS,        NULL);
-  girara_shortcut_add(gsession, 0,                GDK_KEY_BackSpace,  NULL, sc_navigate,                 FULLSCREEN, PREVIOUS,        NULL);
-
-  girara_shortcut_add(gsession, 0,                GDK_KEY_k,          NULL, sc_navigate_index,           INDEX,      UP,              NULL);
-  girara_shortcut_add(gsession, 0,                GDK_KEY_j,          NULL, sc_navigate_index,           INDEX,      DOWN,            NULL);
-  girara_shortcut_add(gsession, 0,                GDK_KEY_h,          NULL, sc_navigate_index,           INDEX,      COLLAPSE,        NULL);
-  girara_shortcut_add(gsession, 0,                GDK_KEY_l,          NULL, sc_navigate_index,           INDEX,      EXPAND,          NULL);
-  girara_shortcut_add(gsession, 0,                GDK_KEY_L,          NULL, sc_navigate_index,           INDEX,      EXPAND_ALL,      NULL);
-  girara_shortcut_add(gsession, 0,                GDK_KEY_H,          NULL, sc_navigate_index,           INDEX,      COLLAPSE_ALL,    NULL);
-  girara_shortcut_add(gsession, 0,                GDK_KEY_Up,         NULL, sc_navigate_index,           INDEX,      UP,              NULL);
-  girara_shortcut_add(gsession, 0,                GDK_KEY_Down,       NULL, sc_navigate_index,           INDEX,      DOWN,            NULL);
-  girara_shortcut_add(gsession, 0,                GDK_KEY_Left,       NULL, sc_navigate_index,           INDEX,      COLLAPSE,        NULL);
-  girara_shortcut_add(gsession, 0,                GDK_KEY_Right,      NULL, sc_navigate_index,           INDEX,      EXPAND,          NULL);
-  girara_shortcut_add(gsession, 0,                GDK_KEY_space,      NULL, sc_navigate_index,           INDEX,      SELECT,          NULL);
-  girara_shortcut_add(gsession, 0,                GDK_KEY_Return,     NULL, sc_navigate_index,           INDEX,      SELECT,          NULL);
-
-  girara_shortcut_add(gsession, GDK_CONTROL_MASK, GDK_KEY_p,          NULL, sc_print,                    NORMAL,     0,               NULL);
-
-  girara_shortcut_add(gsession, GDK_CONTROL_MASK, GDK_KEY_r,          NULL, sc_recolor,                  NORMAL,     0,               NULL);
-
-  girara_shortcut_add(gsession, 0,                GDK_KEY_R,          NULL, sc_reload,                   NORMAL,     0,               NULL);
-
-  girara_shortcut_add(gsession, 0,                GDK_KEY_r,          NULL, sc_rotate,                   NORMAL,     ROTATE_CW,       NULL);
-
-  girara_shortcut_add(gsession, 0,                GDK_KEY_h,          NULL, sc_scroll,                   NORMAL,     LEFT,            NULL);
-  girara_shortcut_add(gsession, 0,                GDK_KEY_j,          NULL, sc_scroll,                   NORMAL,     DOWN,            NULL);
-  girara_shortcut_add(gsession, 0,                GDK_KEY_k,          NULL, sc_scroll,                   NORMAL,     UP,              NULL);
-  girara_shortcut_add(gsession, 0,                GDK_KEY_l,          NULL, sc_scroll,                   NORMAL,     RIGHT,           NULL);
-  girara_shortcut_add(gsession, 0,                GDK_KEY_Left,       NULL, sc_scroll,                   NORMAL,     LEFT,            NULL);
-  girara_shortcut_add(gsession, 0,                GDK_KEY_Up,         NULL, sc_scroll,                   NORMAL,     UP,              NULL);
-  girara_shortcut_add(gsession, 0,                GDK_KEY_Down,       NULL, sc_scroll,                   NORMAL,     DOWN,            NULL);
-  girara_shortcut_add(gsession, 0,                GDK_KEY_Right,      NULL, sc_scroll,                   NORMAL,     RIGHT,           NULL);
-  girara_shortcut_add(gsession, 0,                GDK_KEY_H,          NULL, sc_scroll,                   NORMAL,     PAGE_TOP,        NULL);
-  girara_shortcut_add(gsession, 0,                GDK_KEY_L,          NULL, sc_scroll,                   NORMAL,     PAGE_BOTTOM,     NULL);
-  girara_shortcut_add(gsession, GDK_CONTROL_MASK, GDK_KEY_t,          NULL, sc_scroll,                   NORMAL,     HALF_LEFT,       NULL);
-  girara_shortcut_add(gsession, GDK_CONTROL_MASK, GDK_KEY_d,          NULL, sc_scroll,                   NORMAL,     HALF_DOWN,       NULL);
-  girara_shortcut_add(gsession, GDK_CONTROL_MASK, GDK_KEY_u,          NULL, sc_scroll,                   NORMAL,     HALF_UP,         NULL);
-  girara_shortcut_add(gsession, GDK_CONTROL_MASK, GDK_KEY_y,          NULL, sc_scroll,                   NORMAL,     HALF_RIGHT,      NULL);
-  girara_shortcut_add(gsession, 0,                GDK_KEY_t,          NULL, sc_scroll,                   NORMAL,     FULL_LEFT,       NULL);
-  girara_shortcut_add(gsession, GDK_CONTROL_MASK, GDK_KEY_f,          NULL, sc_scroll,                   NORMAL,     FULL_DOWN,       NULL);
-  girara_shortcut_add(gsession, GDK_CONTROL_MASK, GDK_KEY_b,          NULL, sc_scroll,                   NORMAL,     FULL_UP,         NULL);
-  girara_shortcut_add(gsession, 0,                GDK_KEY_y,          NULL, sc_scroll,                   NORMAL,     FULL_RIGHT,      NULL);
-  girara_shortcut_add(gsession, 0,                GDK_KEY_space,      NULL, sc_scroll,                   NORMAL,     FULL_DOWN,       NULL);
-  girara_shortcut_add(gsession, GDK_SHIFT_MASK,   GDK_KEY_space,      NULL, sc_scroll,                   NORMAL,     FULL_UP,         NULL);
-  girara_shortcut_add(gsession, GDK_CONTROL_MASK, GDK_KEY_o,          NULL, sc_jumplist,                 NORMAL,     BACKWARD,        NULL);
-  girara_shortcut_add(gsession, GDK_CONTROL_MASK, GDK_KEY_i,          NULL, sc_jumplist,                 NORMAL,     FORWARD,         NULL);
-  girara_shortcut_add(gsession, GDK_CONTROL_MASK, GDK_KEY_j,          NULL, sc_bisect,                   NORMAL,     FORWARD,         NULL);
-  girara_shortcut_add(gsession, GDK_CONTROL_MASK, GDK_KEY_k,          NULL, sc_bisect,                   NORMAL,     BACKWARD,        NULL);
-  girara_shortcut_add(gsession, 0,                GDK_KEY_n,          NULL, sc_search,                   NORMAL,     FORWARD,         NULL);
-  girara_shortcut_add(gsession, 0,                GDK_KEY_N,          NULL, sc_search,                   NORMAL,     BACKWARD,        NULL);
-
-  girara_shortcut_add(gsession, 0,                GDK_KEY_Tab,        NULL, sc_toggle_index,             NORMAL,     0,               NULL);
-  girara_shortcut_add(gsession, 0,                GDK_KEY_Tab,        NULL, sc_toggle_index,             INDEX,      0,               NULL);
-  girara_shortcut_add(gsession, 0,                GDK_KEY_F5,         NULL, sc_toggle_fullscreen,        NORMAL,     0,               NULL);
-  girara_shortcut_add(gsession, 0,                GDK_KEY_F5,         NULL, sc_toggle_fullscreen,        FULLSCREEN, 0,               NULL);
-  girara_shortcut_add(gsession, GDK_CONTROL_MASK, GDK_KEY_n,          NULL, girara_sc_toggle_statusbar,  NORMAL,     0,               NULL);
-  girara_shortcut_add(gsession, GDK_CONTROL_MASK, GDK_KEY_m,          NULL, girara_sc_toggle_inputbar,   NORMAL,     0,               NULL);
-  girara_shortcut_add(gsession, 0,                GDK_KEY_d,          NULL, sc_toggle_page_mode,         NORMAL,     0,               NULL);
-
-  girara_shortcut_add(gsession, 0,                GDK_KEY_q,          NULL, sc_quit,                     NORMAL,     0,               NULL);
-  girara_shortcut_add(gsession, 0,                GDK_KEY_q,          NULL, sc_quit,                     FULLSCREEN, 0,               NULL);
-
-  girara_shortcut_add(gsession, 0,                GDK_KEY_plus,       NULL, sc_zoom,                     NORMAL,     ZOOM_IN,         NULL);
-  girara_shortcut_add(gsession, 0,                GDK_KEY_KP_Add,     NULL, sc_zoom,                     NORMAL,     ZOOM_IN,         NULL);
-  girara_shortcut_add(gsession, 0,                GDK_KEY_plus,       NULL, sc_zoom,                     FULLSCREEN, ZOOM_IN,         NULL);
-  girara_shortcut_add(gsession, 0,                GDK_KEY_KP_Add,     NULL, sc_zoom,                     FULLSCREEN, ZOOM_IN,         NULL);
-  girara_shortcut_add(gsession, 0,                GDK_KEY_minus,      NULL, sc_zoom,                     NORMAL,     ZOOM_OUT,        NULL);
-  girara_shortcut_add(gsession, 0,                GDK_KEY_KP_Subtract,NULL, sc_zoom,                     NORMAL,     ZOOM_OUT,        NULL);
-  girara_shortcut_add(gsession, 0,                GDK_KEY_minus,      NULL, sc_zoom,                     FULLSCREEN, ZOOM_OUT,        NULL);
-  girara_shortcut_add(gsession, 0,                GDK_KEY_KP_Subtract,NULL, sc_zoom,                     FULLSCREEN, ZOOM_OUT,        NULL);
-  girara_shortcut_add(gsession, 0,                GDK_KEY_equal,      NULL, sc_zoom,                     NORMAL,     ZOOM_SPECIFIC,   NULL);
-  girara_shortcut_add(gsession, 0,                GDK_KEY_equal,      NULL, sc_zoom,                     FULLSCREEN, ZOOM_SPECIFIC,   NULL);
-  girara_shortcut_add(gsession, 0,                0,                  "zi", sc_zoom,                     NORMAL,     ZOOM_IN,         NULL);
-  girara_shortcut_add(gsession, 0,                0,                  "zi", sc_zoom,                     FULLSCREEN, ZOOM_IN,         NULL);
-  girara_shortcut_add(gsession, 0,                0,                  "zI", sc_zoom,                     NORMAL,     ZOOM_IN,         NULL);
-  girara_shortcut_add(gsession, 0,                0,                  "zI", sc_zoom,                     FULLSCREEN, ZOOM_IN,         NULL);
-  girara_shortcut_add(gsession, 0,                0,                  "zo", sc_zoom,                     NORMAL,     ZOOM_OUT,        NULL);
-  girara_shortcut_add(gsession, 0,                0,                  "zo", sc_zoom,                     FULLSCREEN, ZOOM_OUT,        NULL);
-  girara_shortcut_add(gsession, 0,                0,                  "zO", sc_zoom,                     NORMAL,     ZOOM_OUT,        NULL);
-  girara_shortcut_add(gsession, 0,                0,                  "zO", sc_zoom,                     FULLSCREEN, ZOOM_OUT,        NULL);
-  girara_shortcut_add(gsession, 0,                0,                  "z0", sc_zoom,                     NORMAL,     ZOOM_ORIGINAL,   NULL);
-  girara_shortcut_add(gsession, 0,                0,                  "z0", sc_zoom,                     FULLSCREEN, ZOOM_ORIGINAL,   NULL);
-  girara_shortcut_add(gsession, 0,                0,                  "zz", sc_zoom,                     NORMAL,     ZOOM_SPECIFIC,   NULL);
-  girara_shortcut_add(gsession, 0,                0,                  "zz", sc_zoom,                     FULLSCREEN, ZOOM_SPECIFIC,   NULL);
-  girara_shortcut_add(gsession, 0,                0,                  "zZ", sc_zoom,                     NORMAL,     ZOOM_SPECIFIC,   NULL);
-  girara_shortcut_add(gsession, 0,                0,                  "zZ", sc_zoom,                     FULLSCREEN, ZOOM_SPECIFIC,   NULL);
->>>>>>> 40fe7cdd
 
   /* inputbar shortcuts */
   girara_inputbar_shortcut_add(gsession, 0,                GDK_KEY_Escape, sc_abort, 0, NULL);
